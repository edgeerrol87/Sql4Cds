﻿<?xml version="1.0" encoding="utf-8"?>
<Project ToolsVersion="15.0" DefaultTargets="Build" xmlns="http://schemas.microsoft.com/developer/msbuild/2003">
  <Import Project="$(MSBuildExtensionsPath)\$(MSBuildToolsVersion)\Microsoft.Common.props" Condition="Exists('$(MSBuildExtensionsPath)\$(MSBuildToolsVersion)\Microsoft.Common.props')" />
  <PropertyGroup>
    <Configuration Condition=" '$(Configuration)' == '' ">Debug</Configuration>
    <Platform Condition=" '$(Platform)' == '' ">AnyCPU</Platform>
    <ProjectGuid>{4448712A-17B8-4D1B-8CEE-6F8CB558FCC1}</ProjectGuid>
    <OutputType>Library</OutputType>
    <AppDesignerFolder>Properties</AppDesignerFolder>
    <RootNamespace>MarkMpn.Sql4Cds.Engine.Tests</RootNamespace>
    <AssemblyName>MarkMpn.Sql4Cds.Engine.Tests</AssemblyName>
    <TargetFrameworkVersion>v4.8</TargetFrameworkVersion>
    <RuntimeIdentifiers>win</RuntimeIdentifiers>
    <FileAlignment>512</FileAlignment>
    <ProjectTypeGuids>{3AC096D0-A1C2-E12C-1390-A8335801FDAB};{FAE04EC0-301F-11D3-BF4B-00C04F79EFBC}</ProjectTypeGuids>
    <VisualStudioVersion Condition="'$(VisualStudioVersion)' == ''">15.0</VisualStudioVersion>
    <VSToolsPath Condition="'$(VSToolsPath)' == ''">$(MSBuildExtensionsPath32)\Microsoft\VisualStudio\v$(VisualStudioVersion)</VSToolsPath>
    <ReferencePath>$(ProgramFiles)\Common Files\microsoft shared\VSTT\$(VisualStudioVersion)\UITestExtensionPackages</ReferencePath>
    <IsCodedUITest>False</IsCodedUITest>
    <TestProjectType>UnitTest</TestProjectType>
    <NuGetPackageImportStamp>
    </NuGetPackageImportStamp>
    <TargetFrameworkProfile />
  </PropertyGroup>
  <PropertyGroup Condition=" '$(Configuration)|$(Platform)' == 'Debug|AnyCPU' ">
    <DebugSymbols>true</DebugSymbols>
    <DebugType>full</DebugType>
    <Optimize>false</Optimize>
    <OutputPath>bin\Debug\</OutputPath>
    <DefineConstants>DEBUG;TRACE</DefineConstants>
    <ErrorReport>prompt</ErrorReport>
    <WarningLevel>4</WarningLevel>
  </PropertyGroup>
  <PropertyGroup Condition=" '$(Configuration)|$(Platform)' == 'Release|AnyCPU' ">
    <DebugType>pdbonly</DebugType>
    <Optimize>true</Optimize>
    <OutputPath>bin\Release\</OutputPath>
    <DefineConstants>TRACE</DefineConstants>
    <ErrorReport>prompt</ErrorReport>
    <WarningLevel>4</WarningLevel>
  </PropertyGroup>
  <PropertyGroup>
    <SignAssembly>true</SignAssembly>
  </PropertyGroup>
  <PropertyGroup>
    <AssemblyOriginatorKeyFile>Key.snk</AssemblyOriginatorKeyFile>
  </PropertyGroup>
  <ItemGroup>
    <Reference Include="Microsoft.CSharp" />
    <Reference Include="PresentationFramework" />
    <Reference Include="System" />
    <Reference Include="System.Activities" />
    <Reference Include="System.Activities.Presentation" />
    <Reference Include="System.ComponentModel.Composition" />
    <Reference Include="System.Core" />
    <Reference Include="System.Data" />
    <Reference Include="System.Data.DataSetExtensions" />
    <Reference Include="System.DirectoryServices" />
    <Reference Include="System.DirectoryServices.AccountManagement" />
    <Reference Include="System.Drawing" />
    <Reference Include="System.IdentityModel" />
    <Reference Include="System.Net" />
    <Reference Include="System.Net.Http.WebRequest" />
    <Reference Include="System.Numerics" />
    <Reference Include="System.Runtime.Serialization" />
    <Reference Include="System.Security" />
    <Reference Include="System.ServiceModel" />
    <Reference Include="System.ServiceModel.Web" />
    <Reference Include="System.Web" />
    <Reference Include="System.Web.Services" />
    <Reference Include="System.Windows.Forms" />
    <Reference Include="System.Workflow.Activities" />
    <Reference Include="System.Workflow.ComponentModel" />
    <Reference Include="System.Workflow.Runtime" />
    <Reference Include="System.Xml" />
    <Reference Include="System.Xml.Linq" />
  </ItemGroup>
  <ItemGroup>
    <Compile Include="CollationTests.cs" />
    <Compile Include="SqlDateTests.cs" />
    <Compile Include="ExecutionPlanNodeTests.cs" />
    <Compile Include="CteTests.cs" />
    <Compile Include="ExecutionPlanTests.cs" />
    <Compile Include="ExpressionFunctionTests.cs" />
    <Compile Include="ExpressionTests.cs" />
    <Compile Include="FakeXrmDataSource.cs" />
    <Compile Include="FakeXrmEasyTestsBase.cs" />
    <Compile Include="JsonFunctionTests.cs" />
    <Compile Include="JsonPathTests.cs" />
    <Compile Include="Metadata\Audit.cs" />
    <Compile Include="Metadata\New_CustomEntity.cs" />
    <Compile Include="Metadata\Contact.cs" />
    <Compile Include="Metadata\Account.cs" />
    <Compile Include="Metadata\Team.cs" />
    <Compile Include="Metadata\SystemUser.cs" />
    <Compile Include="OpenJsonTests.cs" />
    <Compile Include="OptionsWrapper.cs" />
    <Compile Include="PropertyEqualityComparer.cs" />
    <Compile Include="AdoProviderTests.cs" />
    <Compile Include="RetrieveAllOptionSetsHandler.cs" />
    <Compile Include="RetrieveMetadataChangesHandler.cs" />
    <Compile Include="SetStateMessageExecutor.cs" />
    <Compile Include="SampleMessageExecutor.cs" />
    <Compile Include="Sql2FetchXmlTests.cs" />
    <Compile Include="Properties\AssemblyInfo.cs" />
    <Compile Include="SqlDateTimeTests.cs" />
    <Compile Include="SqlTimeTests.cs" />
    <Compile Include="SqlVariantTests.cs" />
    <Compile Include="StringSplitTests.cs" />
    <Compile Include="StubOptions.cs" />
    <Compile Include="StubMessageCache.cs" />
    <Compile Include="StubTableSizeCache.cs" />
<<<<<<< HEAD
    <Compile Include="TempTableTests.cs" />
=======
    <Compile Include="WindowFunctionTests.cs" />
>>>>>>> f4a818dd
  </ItemGroup>
  <ItemGroup>
    <None Include="app.config" />
    <None Include="Key.snk" />
  </ItemGroup>
  <ItemGroup>
    <PackageReference Include="Dapper.StrongName">
      <Version>2.1.28</Version>
    </PackageReference>
    <PackageReference Include="FakeXrmEasy.9">
      <Version>1.58.1</Version>
    </PackageReference>
    <PackageReference Include="MSTest.TestAdapter">
      <Version>3.0.2</Version>
    </PackageReference>
    <PackageReference Include="MSTest.TestFramework">
      <Version>3.0.2</Version>
    </PackageReference>
    <PackageReference Include="System.Runtime.CompilerServices.Unsafe">
      <Version>6.0.0</Version>
    </PackageReference>
  </ItemGroup>
  <ItemGroup>
    <ProjectReference Include="..\MarkMpn.Sql4Cds.Engine\MarkMpn.Sql4Cds.Engine.csproj">
      <Project>{c77b731d-e55c-4197-b96c-2b23eb9f56ef}</Project>
      <Name>MarkMpn.Sql4Cds.Engine</Name>
    </ProjectReference>
  </ItemGroup>
  <Import Project="$(VSToolsPath)\TeamTest\Microsoft.TestTools.targets" Condition="Exists('$(VSToolsPath)\TeamTest\Microsoft.TestTools.targets')" />
  <Import Project="$(MSBuildToolsPath)\Microsoft.CSharp.targets" />
</Project><|MERGE_RESOLUTION|>--- conflicted
+++ resolved
@@ -110,11 +110,8 @@
     <Compile Include="StubOptions.cs" />
     <Compile Include="StubMessageCache.cs" />
     <Compile Include="StubTableSizeCache.cs" />
-<<<<<<< HEAD
+    <Compile Include="WindowFunctionTests.cs" />
     <Compile Include="TempTableTests.cs" />
-=======
-    <Compile Include="WindowFunctionTests.cs" />
->>>>>>> f4a818dd
   </ItemGroup>
   <ItemGroup>
     <None Include="app.config" />
