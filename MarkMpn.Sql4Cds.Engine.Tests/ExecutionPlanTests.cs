--- conflicted
+++ resolved
@@ -6846,7 +6846,6 @@
             }
         }
 
-<<<<<<< HEAD
         [DataTestMethod]
         [DataRow(1)]
         [DataRow(2)]
@@ -6905,28 +6904,18 @@
 
         [TestMethod]
         public void MistypedJoinCriteriaGeneratesWarning()
-=======
-        [TestMethod]
-        public void AliasSameAsVirtualAttribute()
->>>>>>> 7b0e4efb
-        {
-            var planBuilder = new ExecutionPlanBuilder(_localDataSource.Values, this);
-
-            var query = @"
-<<<<<<< HEAD
+        {
+            var planBuilder = new ExecutionPlanBuilder(_localDataSource.Values, this);
+
+            var query = @"
 SELECT a.name, c.fullname
 FROM account a INNER JOIN contact c ON c.contactid = c.parentcustomerid";
-=======
-select a.name, c.fullname as primarycontactidname from account a
-inner join contact c on a.primarycontactid = c.contactid";
->>>>>>> 7b0e4efb
-
-            var plans = planBuilder.Build(query, null, out _);
-
-            Assert.AreEqual(1, plans.Length);
-
-            var select = AssertNode<SelectNode>(plans[0]);
-<<<<<<< HEAD
+
+            var plans = planBuilder.Build(query, null, out _);
+
+            Assert.AreEqual(1, plans.Length);
+
+            var select = AssertNode<SelectNode>(plans[0]);
             var loop = AssertNode<NestedLoopNode>(select.Source);
             Assert.IsNull(loop.JoinCondition);
             Assert.AreEqual("No Join Predicate", loop.Warning);
@@ -6950,7 +6939,23 @@
                       <condition attribute='contactid' operator='eq' valueof='parentcustomerid' />
                     </filter>
                   </entity>
-=======
+                </fetch>");
+        }
+
+        [TestMethod]
+        public void AliasSameAsVirtualAttribute()
+        {
+            var planBuilder = new ExecutionPlanBuilder(_localDataSource.Values, this);
+
+            var query = @"
+select a.name, c.fullname as primarycontactidname from account a
+inner join contact c on a.primarycontactid = c.contactid";
+
+            var plans = planBuilder.Build(query, null, out _);
+
+            Assert.AreEqual(1, plans.Length);
+
+            var select = AssertNode<SelectNode>(plans[0]);
             var fetch = AssertNode<FetchXmlScan>(select.Source);
             AssertFetchXml(fetch, @"
                 <fetch>
@@ -6960,7 +6965,6 @@
                             <attribute name='fullname' alias='primarycontactidname' />
                         </link-entity>
                     </entity>
->>>>>>> 7b0e4efb
                 </fetch>");
         }
     }
