# Change Log

<<<<<<< HEAD
## [v7.5.1](https://github.com/MarkMpn/Sql4Cds/releases/tag/v7.5.0) - 2023-09-10

Return correct schema for global option set values
Fixed applying alias to primary key field
Fixed CROSS APPLY with UNION ALL and references in each child query to the same outer column
=======
## [v7.5.1](https://github.com/MarkMpn/Sql4Cds/releases/tag/v7.5.1) - 2023-09-10

Autcomplete variable names at start of query
>>>>>>> 67a0e232

## [v7.5.0](https://github.com/MarkMpn/Sql4Cds/releases/tag/v7.5.0) - 2023-09-03

Added `sql_variant` type support, including `SQL_VARIANT_PROPERTY` function
Added `IS [NOT] DISTINCT FROM` predicate support
Added `@@SERVERNAME` and `@@VERSION` global variables
Added `SERVERPROPERTY` function support
Added `USE_LEGACY_UPDATE_MESSAGES` query hint to use legacy update messages `Assign`, `SetState`, `SetParentBusinessUnit` and `SetBusinessEquipment`

Subquery fixes:
- Only include requested columns from `CROSS APPLY` and query-defined tables
- Performance improvements for uncorrelated scalar subqueries
- Only retrieve minimal rows for scalar subqueries
- Fixed use of nested `IN` and `EXISTS` subqueries

Fixed use of table-valued function with alias
Fixed `JSON_VALUE` function with embedded null literals
Fixed bulk DML operations that require non-standard requests
Do not use merge joins for data types with different sort ordering
Fixed filtering and sorting on non-lowercase attributes
Fixed executing messages with OptionSetValue parameters
Improved error reporting on batch DML statements

Added autocomplete for collation names and variable names

## [v7.4.0](https://github.com/MarkMpn/Sql4Cds/releases/tag/v7.4.0) - 2023-08-05

Added support for long-term retention data
Fixed errors with common XML queries
Improved performance with subqueries
Avoid exposing internal names for computed columns
Convert outer joins with filters to inner joins
Fixed use of `UPDATE` with `CASE` expression with a first value of `NULL`
Fixed use of joins or subqueries with multiple correlated conditions
Improved handling of `LEFT OUTER JOIN` using nested loop operator
Implemented many-to-many joins using merge join operator
Fixed cross-instance string comparison
Lift more filters directly to FetchXML link-entity
Extended folding of sorts to FetchXML around nested loops
Improved ambiguous table name detection in `UPDATE`/`DELETE` statements with subqueries
Avoid errors with un-aliased calculated columns in subqueries
Improved error reporting for `AVG` and `SUM` aggregates on non-numeric types
Handle `MIN` and `MAX` aggregates for primary key and lookup columns
Added support for `STRING_AGG` function
Implemented "Select Top 1000" menu option in Object Explorer
Handle executing queries in workbooks
Fixed filtering metadata by `attribute.sourcetype`

## [v7.3.0](https://github.com/MarkMpn/Sql4Cds/releases/tag/v7.3.0) - 2023-06-12

Added support for `XML` data type and `FOR XML` clause
Added support for Elastic tables
Added support for `STUFF` function
Added option to bypass plugins for `SELECT` statements
Improved error reporting for duplicated table/alias names
Improved error reporting for plugin errors
Improved efficiency of joins that can't be translated to FetchXML
Improved error handling during bulk DML operations
Fixed querying audit table
Fixed collation label for metadata and virtual columns
Fixed hash joins on different collations
Fixed filtering on outer-joined solution table
Fixed multi-threading error with partitioned aggregates
Fixed empty results display

## [v7.2.2](https://github.com/MarkMpn/Sql4Cds/releases/tag/v7.2.1) - 2023-05-02

Fixed splitting large INSERT/UPDATE/DELETE requests into batches.

## [v7.2.1](https://github.com/MarkMpn/Sql4Cds/releases/tag/v7.2.1) - 2023-04-30

Fixed starting the SQL 4 CDS language server on non-Windows platforms.
Added confirmation prompts and safety limits mirroring the XrmToolBox tool.
Added collation awareness throughout.
Added `PATINDEX`, `UPPER`, `LOWER` and `COLLATIONPROPERTY` functions.
Added `sys.fn_helpcollations()` TVF
Added option to select preferred column order for `SELECT *` queries
Fixed duplicated calculated columns in `SELECT *` queries
Added option to use the recommended degree of parallelism for DML operations.
Added `BATCH_SIZE_n` query hint to control batch size.
Autocomplete improvements handling comments.

## [v7.1.0](https://github.com/MarkMpn/Sql4Cds/releases/tag/v7.1.0) - 2023-01-31

This is the first release of SQL 4 CDS for Azure Data Studio.<|MERGE_RESOLUTION|>--- conflicted
+++ resolved
@@ -1,16 +1,11 @@
 # Change Log
 
-<<<<<<< HEAD
 ## [v7.5.1](https://github.com/MarkMpn/Sql4Cds/releases/tag/v7.5.0) - 2023-09-10
 
 Return correct schema for global option set values
 Fixed applying alias to primary key field
 Fixed CROSS APPLY with UNION ALL and references in each child query to the same outer column
-=======
-## [v7.5.1](https://github.com/MarkMpn/Sql4Cds/releases/tag/v7.5.1) - 2023-09-10
-
 Autcomplete variable names at start of query
->>>>>>> 67a0e232
 
 ## [v7.5.0](https://github.com/MarkMpn/Sql4Cds/releases/tag/v7.5.0) - 2023-09-03
 
