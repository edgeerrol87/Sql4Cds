--- conflicted
+++ resolved
@@ -174,12 +174,11 @@
     <EmbeddedResource Include="Images\StringSplitNode.ico" />
   </ItemGroup>
   <ItemGroup>
-<<<<<<< HEAD
-    <EmbeddedResource Include="Images\TableScanNode.ico" />
-=======
     <EmbeddedResource Include="Images\SegmentNode.ico" />
     <EmbeddedResource Include="Images\SequenceProjectNode.ico" />
->>>>>>> 0051c82e
+  </ItemGroup>
+  <ItemGroup>
+    <EmbeddedResource Include="Images\TableScanNode.ico" />
   </ItemGroup>
   <Import Project="$(MSBuildToolsPath)\Microsoft.CSharp.targets" />
   <PropertyGroup Condition=" '$(Configuration)|$(Platform)' == 'Debug|AnyCPU' ">
