﻿<?xml version="1.0" encoding="utf-8"?>
<package xmlns="http://schemas.microsoft.com/packaging/2012/06/nuspec.xsd">
  <metadata>
    <id>MarkMpn.Sql4Cds.Engine</id>
    <version>3.0.0</version>
    <title>SQL 4 CDS Engine</title>
    <authors>Mark Carrington</authors>
    <owners></owners>
    <requireLicenseAcceptance>false</requireLicenseAcceptance>
    <projectUrl>https://markcarrington.dev/sql-4-cds/</projectUrl>
    <iconUrl>https://markcarrington.dev/sql4cds-icon/</iconUrl>
    <description>Convert SQL queries to FetchXml and execute them against Dataverse / D365</description>
    <summary>Convert SQL queries to FetchXml and execute them against Dataverse / D365</summary>
    <releaseNotes>Improved aggregate performance with automatic partitioning
Reduced attributes retrieved to process COUNT(*) queries
Fixed GROUP BY and aggregates on virtual attributes
<<<<<<< HEAD
Fixed retrieving file attributes</releaseNotes>
=======
Fixed retrieving file attributes
Fixed GROUP BY and ORDER BY on multi-select picklist fields
Fixed errors when using LIKE queries on non-string fields
Fixed errors when using filters on party list fields
Fixed running queries with more than 10 joins
    </releaseNotes>
>>>>>>> 674aa2bb
    <copyright>Copyright © 2020 Mark Carrington</copyright>
    <language>en-GB</language>
    <tags>SQL CDS</tags>
    <dependencies>
      <group targetFramework=".NETFramework4.6.2">
        <dependency id="Microsoft.CrmSdk.CoreAssemblies" version="9.0.2.33" />
        <dependency id="Microsoft.CrmSdk.XrmTooling.CoreAssembly" version="9.1.0.79" />
        <dependency id="Microsoft.SqlServer.TransactSql.ScriptDom" version="150.4897.1" />
      </group>
      <group targetFramework=".NETCoreApp3.1">
        <dependency id="Microsoft.PowerPlatform.Dataverse.Client" version="0.5.10" />
        <dependency id="Microsoft.SqlServer.TransactSql.ScriptDom" version="150.4897.1" />
        <dependency id="System.Data.SqlClient" version="4.8.3" />
      </group>
    </dependencies>
	<readme>docs\README.md</readme>
  </metadata>
  <files>
    <file src="..\MarkMpn.Sql4Cds.Engine.NetFx\bin\Release\MarkMpn.Sql4Cds.Engine.dll" target="lib\net462\MarkMpn.Sql4Cds.Engine.dll" />
    <file src="..\MarkMpn.Sql4Cds.Engine.NetCore\bin\Release\netcoreapp3.1\MarkMpn.Sql4Cds.Engine.dll" target="lib\netcoreapp3.1\MarkMpn.Sql4Cds.Engine.dll" />
	<file src="..\README.md" target="docs\" />
  </files>
</package><|MERGE_RESOLUTION|>--- conflicted
+++ resolved
@@ -14,16 +14,12 @@
     <releaseNotes>Improved aggregate performance with automatic partitioning
 Reduced attributes retrieved to process COUNT(*) queries
 Fixed GROUP BY and aggregates on virtual attributes
-<<<<<<< HEAD
-Fixed retrieving file attributes</releaseNotes>
-=======
 Fixed retrieving file attributes
 Fixed GROUP BY and ORDER BY on multi-select picklist fields
 Fixed errors when using LIKE queries on non-string fields
 Fixed errors when using filters on party list fields
 Fixed running queries with more than 10 joins
     </releaseNotes>
->>>>>>> 674aa2bb
     <copyright>Copyright © 2020 Mark Carrington</copyright>
     <language>en-GB</language>
     <tags>SQL CDS</tags>
