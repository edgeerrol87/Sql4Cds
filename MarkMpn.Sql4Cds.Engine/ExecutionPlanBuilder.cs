--- conflicted
+++ resolved
@@ -564,7 +564,6 @@
                 plans = ConvertCreateTableStatement(createTable);
             else if (statement is DropTableStatement dropTable)
                 plans = ConvertDropTableStatement(dropTable);
-<<<<<<< HEAD
             else if (statement is DeclareCursorStatement declareCursor)
                 plans = ConvertDeclareCursorStatement(declareCursor);
             else if (statement is OpenCursorStatement openCursor)
@@ -575,8 +574,6 @@
                 plans = ConvertCloseCursorStatement(closeCursor);
             else if (statement is DeallocateCursorStatement deallocateCursor)
                 plans = ConvertDeallocateCursorStatement(deallocateCursor);
-=======
->>>>>>> 2926c8c5
             else
                 throw new NotSupportedQueryFragmentException(Sql4CdsError.NotSupported(statement, statement.GetType().Name.Replace("Statement", "").ToUpperInvariant()));
 
@@ -614,7 +611,6 @@
             return output.ToArray();
         }
 
-<<<<<<< HEAD
         private IRootExecutionPlanNodeInternal[] ConvertDeallocateCursorStatement(DeallocateCursorStatement deallocateCursor)
         {
             return new[] { new DeallocateCursorNode { CursorName = deallocateCursor.Cursor.Name.Value } };
@@ -657,16 +653,6 @@
         private IRootExecutionPlanNodeInternal[] ConvertCreateTableStatement(CreateTableStatement createTable)
         {
             return new[] { CreateTableNode.FromStatement(createTable) };
-=======
-        private IRootExecutionPlanNodeInternal[] ConvertCreateTableStatement(CreateTableStatement createTable)
-        {
-            var converted = CreateTableNode.FromStatement(createTable);
-
-            // Create the table now in the local copy of the tempdb to allow converting later statements
-            Session.TempDb.Tables.Add(converted.TableDefinition.Clone());
-
-            return new[] { converted };
->>>>>>> 2926c8c5
         }
 
         private IRootExecutionPlanNodeInternal[] ConvertDropTableStatement(DropTableStatement dropTable)
@@ -711,12 +697,6 @@
                 {
                     TableName = table.BaseIdentifier.Value
                 });
-<<<<<<< HEAD
-=======
-
-                // Remove the table now in the local copy of the tempdb for validating later statements
-                Session.TempDb.Tables.Remove(table.BaseIdentifier.Value);
->>>>>>> 2926c8c5
             }
 
             if (errors.Count > 0)
@@ -725,7 +705,6 @@
             return nodes.ToArray();
         }
 
-<<<<<<< HEAD
         private IRootExecutionPlanNodeInternal[] ConvertDeclareCursorStatement(DeclareCursorStatement declareCursor)
         {
             // Validate the combination of cursor options
@@ -808,8 +787,6 @@
             return allowedOptions[0];
         }
 
-=======
->>>>>>> 2926c8c5
         private IDmlQueryExecutionPlanNode[] ConvertSetCommandStatement(SetCommandStatement setCommand)
         {
             return setCommand.Commands
@@ -1643,7 +1620,6 @@
             else
             {
                 EntityMetadata metadata;
-<<<<<<< HEAD
 
                 try
                 {
@@ -1654,18 +1630,6 @@
                     throw new NotSupportedQueryFragmentException(Sql4CdsError.InvalidObjectName(target.SchemaObject), ex);
                 }
 
-=======
-
-                try
-                {
-                    metadata = dataSource.Metadata[logicalName];
-                }
-                catch (FaultException ex)
-                {
-                    throw new NotSupportedQueryFragmentException(Sql4CdsError.InvalidObjectName(target.SchemaObject), ex);
-                }
-
->>>>>>> 2926c8c5
                 reader = new EntityReader(metadata, _nodeContext, dataSource, insertStatement, target, source);
                 logicalName = metadata.LogicalName;
             }
